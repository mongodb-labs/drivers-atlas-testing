--- conflicted
+++ resolved
@@ -341,10 +341,7 @@
     )
     
     with open('logs.tar.gz', 'wb') as f:
-<<<<<<< HEAD
         f.write(local['archive_content'])
-=======
-        f.write(resp.response.content)
 
 def require_requests_ipv4():
     # Force requests to use IPv4.
@@ -358,5 +355,4 @@
         """
         return socket.AF_INET
 
-    urllib3_cn.allowed_gai_family = allowed_gai_family
->>>>>>> 12378347
+    urllib3_cn.allowed_gai_family = allowed_gai_family