--- conflicted
+++ resolved
@@ -424,25 +424,6 @@
           GOPATH: /home/ubuntu/go
 
 buildvariants:
-<<<<<<< HEAD
-=======
-- matrix_name: "tests-python"
-  matrix_spec:
-    driver: ["pymongo-master"]
-    platform: ["ubuntu-18.04"]
-    runtime: ["python38"]
-  display_name: "${driver} ${platform} ${runtime}"
-  tasks:
-    - ".all"
-- matrix_name: "tests-python-windows"
-  matrix_spec:
-    driver: ["pymongo-master"]
-    platform: ["windows-64"]
-    runtime: ["python37-windows"]
-  display_name: "${driver} ${platform} ${runtime}"
-  tasks:
-    - ".all"
->>>>>>> 4dd2e6fa
 - matrix_name: "tests-ruby"
   matrix_spec:
     driver: ["ruby-master"]
